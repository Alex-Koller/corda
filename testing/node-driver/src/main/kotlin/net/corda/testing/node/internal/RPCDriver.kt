package net.corda.testing.node.internal

import net.corda.client.mock.Generator
import net.corda.client.rpc.internal.CordaRPCClientConfigurationImpl
import net.corda.client.rpc.internal.RPCClient
import net.corda.client.rpc.internal.serialization.amqp.AMQPClientSerializationScheme
import net.corda.core.concurrent.CordaFuture
import net.corda.core.context.AuthServiceId
import net.corda.core.context.Trace
import net.corda.core.crypto.random63BitValue
import net.corda.core.identity.CordaX500Name
import net.corda.core.internal.concurrent.doneFuture
import net.corda.core.internal.concurrent.fork
import net.corda.core.internal.concurrent.map
import net.corda.core.internal.div
import net.corda.core.internal.uncheckedCast
import net.corda.core.messaging.RPCOps
import net.corda.core.node.NetworkParameters
import net.corda.core.utilities.NetworkHostAndPort
import net.corda.node.internal.security.RPCSecurityManagerImpl
import net.corda.node.services.messaging.RPCServer
import net.corda.node.services.messaging.RPCServerConfiguration
import net.corda.nodeapi.ArtemisTcpTransport
import net.corda.nodeapi.RPCApi
import net.corda.serialization.internal.AMQP_RPC_CLIENT_CONTEXT
import net.corda.testing.common.internal.testNetworkParameters
import net.corda.testing.core.MAX_MESSAGE_SIZE
import net.corda.testing.driver.JmxPolicy
import net.corda.testing.driver.PortAllocation
import net.corda.testing.node.NotarySpec
import net.corda.testing.node.User
import org.apache.activemq.artemis.api.core.SimpleString
import org.apache.activemq.artemis.api.core.TransportConfiguration
import org.apache.activemq.artemis.api.core.client.ActiveMQClient
import org.apache.activemq.artemis.api.core.client.ActiveMQClient.DEFAULT_ACK_BATCH_SIZE
import org.apache.activemq.artemis.api.core.client.ClientSession
import org.apache.activemq.artemis.api.core.management.ActiveMQServerControl
import org.apache.activemq.artemis.core.config.Configuration
import org.apache.activemq.artemis.core.config.CoreQueueConfiguration
import org.apache.activemq.artemis.core.config.impl.ConfigurationImpl
import org.apache.activemq.artemis.core.remoting.impl.invm.InVMAcceptorFactory
import org.apache.activemq.artemis.core.remoting.impl.invm.InVMConnectorFactory
import org.apache.activemq.artemis.core.security.CheckType
import org.apache.activemq.artemis.core.security.Role
import org.apache.activemq.artemis.core.server.embedded.EmbeddedActiveMQ
import org.apache.activemq.artemis.core.server.impl.ActiveMQServerImpl
import org.apache.activemq.artemis.core.settings.impl.AddressFullMessagePolicy
import org.apache.activemq.artemis.core.settings.impl.AddressSettings
import org.apache.activemq.artemis.spi.core.protocol.RemotingConnection
import org.apache.activemq.artemis.spi.core.security.ActiveMQSecurityManager3
import java.lang.reflect.Method
import java.nio.file.Path
import java.nio.file.Paths
import java.util.*
import net.corda.nodeapi.internal.config.User as InternalUser

inline fun <reified I : RPCOps> RPCDriverDSL.startInVmRpcClient(
        username: String = rpcTestUser.username,
        password: String = rpcTestUser.password,
        configuration: CordaRPCClientConfigurationImpl = CordaRPCClientConfigurationImpl.default
) = startInVmRpcClient(I::class.java, username, password, configuration)

inline fun <reified I : RPCOps> RPCDriverDSL.startRandomRpcClient(
        hostAndPort: NetworkHostAndPort,
        username: String = rpcTestUser.username,
        password: String = rpcTestUser.password
) = startRandomRpcClient(I::class.java, hostAndPort, username, password)

inline fun <reified I : RPCOps> RPCDriverDSL.startRpcClient(
        rpcAddress: NetworkHostAndPort,
        username: String = rpcTestUser.username,
        password: String = rpcTestUser.password,
        configuration: CordaRPCClientConfigurationImpl = CordaRPCClientConfigurationImpl.default
) = startRpcClient(I::class.java, rpcAddress, username, password, configuration)

inline fun <reified I : RPCOps> RPCDriverDSL.startRpcClient(
        haAddressPool: List<NetworkHostAndPort>,
        username: String = rpcTestUser.username,
        password: String = rpcTestUser.password,
        configuration: CordaRPCClientConfigurationImpl = CordaRPCClientConfigurationImpl.default
) = startRpcClient(I::class.java, haAddressPool, username, password, configuration)

data class RpcBrokerHandle(
        val hostAndPort: NetworkHostAndPort?,
        /** null if this is an InVM broker */
        val clientTransportConfiguration: TransportConfiguration,
        val serverControl: ActiveMQServerControl
)

data class RpcServerHandle(
        val broker: RpcBrokerHandle,
        val rpcServer: RPCServer
)

val rpcTestUser = User("user1", "test", permissions = emptySet())
val fakeNodeLegalName = CordaX500Name(organisation = "Not:a:real:name", locality = "Nowhere", country = "GB")

// Use a global pool so that we can run RPC tests in parallel
private val globalPortAllocation = PortAllocation.Incremental(10000)
private val globalDebugPortAllocation = PortAllocation.Incremental(5005)
private val globalMonitorPortAllocation = PortAllocation.Incremental(7005)

fun <A> rpcDriver(
        isDebug: Boolean = false,
        driverDirectory: Path = Paths.get("build", getTimestampAsDirectoryName()),
        portAllocation: PortAllocation = globalPortAllocation,
        debugPortAllocation: PortAllocation = globalDebugPortAllocation,
        systemProperties: Map<String, String> = emptyMap(),
        useTestClock: Boolean = false,
        startNodesInProcess: Boolean = false,
        waitForNodesToFinish: Boolean = false,
        extraCordappPackagesToScan: List<String> = emptyList(),
        notarySpecs: List<NotarySpec> = emptyList(),
        externalTrace: Trace? = null,
        jmxPolicy: JmxPolicy = JmxPolicy(),
<<<<<<< HEAD
        maxTransactionSize: Int = Int.MAX_VALUE,
        inMemoryDB: Boolean = true,
=======
        networkParameters: NetworkParameters = testNetworkParameters(),
        notaryCustomOverrides: Map<String, Any?> = emptyMap(),
>>>>>>> ef89a383
        dsl: RPCDriverDSL.() -> A
): A {
    return genericDriver(
            driverDsl = RPCDriverDSL(
                    DriverDSLImpl(
                            portAllocation = portAllocation,
                            debugPortAllocation = debugPortAllocation,
                            systemProperties = systemProperties,
                            driverDirectory = driverDirectory.toAbsolutePath(),
                            useTestClock = useTestClock,
                            isDebug = isDebug,
                            startNodesInProcess = startNodesInProcess,
                            waitForAllNodesToFinish = waitForNodesToFinish,
                            extraCordappPackagesToScan = extraCordappPackagesToScan,
                            notarySpecs = notarySpecs,
                            jmxPolicy = jmxPolicy,
                            compatibilityZone = null,
<<<<<<< HEAD
                            maxTransactionSize = maxTransactionSize,
                            inMemoryDB = inMemoryDB
=======
                            networkParameters = networkParameters,
                            notaryCustomOverrides = notaryCustomOverrides
>>>>>>> ef89a383
                    ), externalTrace
            ),
            coerce = { it },
            dsl = dsl,
            initialiseSerialization = false
    )
}

private class SingleUserSecurityManager(val rpcUser: User) : ActiveMQSecurityManager3 {
    override fun validateUser(user: String?, password: String?) = isValid(user, password)
    override fun validateUserAndRole(user: String?, password: String?, roles: MutableSet<Role>?, checkType: CheckType?) = isValid(user, password)
    override fun validateUser(user: String?, password: String?, connection: RemotingConnection?): String? {
        return validate(user, password)
    }

    override fun validateUserAndRole(user: String?, password: String?, roles: MutableSet<Role>?, checkType: CheckType?, address: String?, connection: RemotingConnection?): String? {
        return validate(user, password)
    }

    private fun isValid(user: String?, password: String?): Boolean {
        return rpcUser.username == user && rpcUser.password == password
    }

    private fun validate(user: String?, password: String?): String? {
        return if (isValid(user, password)) user else null
    }
}

data class RPCDriverDSL(
        private val driverDSL: DriverDSLImpl, private val externalTrace: Trace?
) : InternalDriverDSL by driverDSL {
    private companion object {
        const val notificationAddress = "notifications"

        private fun ConfigurationImpl.configureCommonSettings(maxFileSize: Int, maxBufferedBytesPerClient: Long) {
            managementNotificationAddress = SimpleString(notificationAddress)
            isPopulateValidatedUser = true
            journalBufferSize_NIO = maxFileSize
            journalBufferSize_AIO = maxFileSize
            journalFileSize = maxFileSize
            queueConfigurations = listOf(
                    CoreQueueConfiguration().apply {
                        name = RPCApi.RPC_SERVER_QUEUE_NAME
                        address = RPCApi.RPC_SERVER_QUEUE_NAME
                        isDurable = false
                    },
                    CoreQueueConfiguration().apply {
                        name = RPCApi.RPC_CLIENT_BINDING_REMOVALS
                        address = notificationAddress
                        filterString = RPCApi.RPC_CLIENT_BINDING_REMOVAL_FILTER_EXPRESSION
                        isDurable = false
                    },
                    CoreQueueConfiguration().apply {
                        name = RPCApi.RPC_CLIENT_BINDING_ADDITIONS
                        address = notificationAddress
                        filterString = RPCApi.RPC_CLIENT_BINDING_ADDITION_FILTER_EXPRESSION
                        isDurable = false
                    }
            )
            addressesSettings = mapOf(
                    "${RPCApi.RPC_CLIENT_QUEUE_NAME_PREFIX}.#" to AddressSettings().apply {
                        maxSizeBytes = maxBufferedBytesPerClient
                        addressFullMessagePolicy = AddressFullMessagePolicy.FAIL
                    }
            )
        }

        fun createInVmRpcServerArtemisConfig(maxFileSize: Int, maxBufferedBytesPerClient: Long): Configuration {
            return ConfigurationImpl().apply {
                acceptorConfigurations = setOf(TransportConfiguration(InVMAcceptorFactory::class.java.name))
                isPersistenceEnabled = false
                configureCommonSettings(maxFileSize, maxBufferedBytesPerClient)
            }
        }

        fun createRpcServerArtemisConfig(maxFileSize: Int, maxBufferedBytesPerClient: Long, baseDirectory: Path, hostAndPort: NetworkHostAndPort): Configuration {
            return ConfigurationImpl().apply {
                val artemisDir = "$baseDirectory/artemis"
                bindingsDirectory = "$artemisDir/bindings"
                journalDirectory = "$artemisDir/journal"
                largeMessagesDirectory = "$artemisDir/large-messages"
                acceptorConfigurations = setOf(ArtemisTcpTransport.rpcAcceptorTcpTransport(hostAndPort, null))
                configureCommonSettings(maxFileSize, maxBufferedBytesPerClient)
            }
        }

        val inVmClientTransportConfiguration = TransportConfiguration(InVMConnectorFactory::class.java.name)
        fun createNettyClientTransportConfiguration(hostAndPort: NetworkHostAndPort): TransportConfiguration {
            return ArtemisTcpTransport.rpcConnectorTcpTransport(hostAndPort, null)
        }
    }

    /**
     * Starts an In-VM RPC server. Note that only a single one may be started.
     *
     * @param rpcUser The single user who can access the server through RPC, and their permissions.
     * @param nodeLegalName The legal name of the node to check against to authenticate a super user.
     * @param configuration The RPC server configuration.
     * @param ops The server-side implementation of the RPC interface.
     */
    fun <I : RPCOps> startInVmRpcServer(
            rpcUser: User = rpcTestUser,
            nodeLegalName: CordaX500Name = fakeNodeLegalName,
            maxFileSize: Int = MAX_MESSAGE_SIZE,
            maxBufferedBytesPerClient: Long = 10L * MAX_MESSAGE_SIZE,
            configuration: RPCServerConfiguration = RPCServerConfiguration.default,
            ops: I
    ): CordaFuture<RpcServerHandle> {
        return startInVmRpcBroker(rpcUser, maxFileSize, maxBufferedBytesPerClient).map { broker ->
            startRpcServerWithBrokerRunning(rpcUser, nodeLegalName, configuration, ops, broker)
        }
    }

    /**
     * Starts an In-VM RPC client.
     *
     * @param rpcOpsClass The [Class] of the RPC interface.
     * @param username The username to authenticate with.
     * @param password The password to authenticate with.
     * @param configuration The RPC client configuration.
     */
    fun <I : RPCOps> startInVmRpcClient(
            rpcOpsClass: Class<I>,
            username: String = rpcTestUser.username,
            password: String = rpcTestUser.password,
            configuration: CordaRPCClientConfigurationImpl = CordaRPCClientConfigurationImpl.default
    ): CordaFuture<I> {
        return driverDSL.executorService.fork {
            val client = RPCClient<I>(inVmClientTransportConfiguration, configuration)
            val connection = client.start(rpcOpsClass, username, password, externalTrace)
            driverDSL.shutdownManager.registerShutdown {
                connection.close()
            }
            connection.proxy
        }
    }

    /**
     * Starts an In-VM Artemis session connecting to the RPC server.
     *
     * @param username The username to authenticate with.
     * @param password The password to authenticate with.
     */
    fun startInVmArtemisSession(
            username: String = rpcTestUser.username,
            password: String = rpcTestUser.password
    ): ClientSession {
        val locator = ActiveMQClient.createServerLocatorWithoutHA(inVmClientTransportConfiguration)
        val sessionFactory = locator.createSessionFactory()
        val session = sessionFactory.createSession(username, password, false, true, true, locator.isPreAcknowledge, DEFAULT_ACK_BATCH_SIZE)
        driverDSL.shutdownManager.registerShutdown {
            session.close()
            sessionFactory.close()
            locator.close()
        }
        return session
    }

    /**
     * Starts a Netty RPC server.
     *
     * @param serverName The name of the server, to be used for the folder created for Artemis files.
     * @param rpcUser The single user who can access the server through RPC, and their permissions.
     * @param nodeLegalName The legal name of the node to check against to authenticate a super user.
     * @param configuration The RPC server configuration.
     * @param ops The server-side implementation of the RPC interface.
     */
    fun <I : RPCOps> startRpcServer(
            serverName: String = "driver-rpc-server-${random63BitValue()}",
            rpcUser: User = rpcTestUser,
            nodeLegalName: CordaX500Name = fakeNodeLegalName,
            maxFileSize: Int = MAX_MESSAGE_SIZE,
            maxBufferedBytesPerClient: Long = 10L * MAX_MESSAGE_SIZE,
            configuration: RPCServerConfiguration = RPCServerConfiguration.default,
            customPort: NetworkHostAndPort? = null,
            ops: I
    ): CordaFuture<RpcServerHandle> {
        return startRpcBroker(serverName, rpcUser, maxFileSize, maxBufferedBytesPerClient, customPort).map { broker ->
            startRpcServerWithBrokerRunning(rpcUser, nodeLegalName, configuration, ops, broker)
        }
    }

    /**
     * Starts a Netty RPC client.
     *
     * @param rpcOpsClass The [Class] of the RPC interface.
     * @param rpcAddress The address of the RPC server to connect to.
     * @param username The username to authenticate with.
     * @param password The password to authenticate with.
     * @param configuration The RPC client configuration.
     */
    fun <I : RPCOps> startRpcClient(
            rpcOpsClass: Class<I>,
            rpcAddress: NetworkHostAndPort,
            username: String = rpcTestUser.username,
            password: String = rpcTestUser.password,
            configuration: CordaRPCClientConfigurationImpl = CordaRPCClientConfigurationImpl.default
    ): CordaFuture<I> {
        return driverDSL.executorService.fork {
            val client = RPCClient<I>(ArtemisTcpTransport.rpcConnectorTcpTransport(rpcAddress, null), configuration)
            val connection = client.start(rpcOpsClass, username, password, externalTrace)
            driverDSL.shutdownManager.registerShutdown {
                connection.close()
            }
            connection.proxy
        }
    }

    /**
     * Starts a Netty RPC client.
     *
     * @param rpcOpsClass The [Class] of the RPC interface.
     * @param haAddressPool The addresses of the RPC servers(configured in HA mode) to connect to.
     * @param username The username to authenticate with.
     * @param password The password to authenticate with.
     * @param configuration The RPC client configuration.
     */
    fun <I : RPCOps> startRpcClient(
            rpcOpsClass: Class<I>,
            haAddressPool: List<NetworkHostAndPort>,
            username: String = rpcTestUser.username,
            password: String = rpcTestUser.password,
            configuration: CordaRPCClientConfigurationImpl = CordaRPCClientConfigurationImpl.default
    ): CordaFuture<I> {
        return driverDSL.executorService.fork {
            val client = RPCClient<I>(haAddressPool, null, configuration)
            val connection = client.start(rpcOpsClass, username, password, externalTrace)
            driverDSL.shutdownManager.registerShutdown {
                connection.close()
            }
            connection.proxy
        }
    }

    /**
     * Starts a Netty RPC client in a new JVM process that calls random RPCs with random arguments.
     *
     * @param rpcOpsClass The [Class] of the RPC interface.
     * @param rpcAddress The address of the RPC server to connect to.
     * @param username The username to authenticate with.
     * @param password The password to authenticate with.
     */
    fun <I : RPCOps> startRandomRpcClient(
            rpcOpsClass: Class<I>,
            rpcAddress: NetworkHostAndPort,
            username: String = rpcTestUser.username,
            password: String = rpcTestUser.password
    ): CordaFuture<Process> {
        val process = ProcessUtilities.startJavaProcess<RandomRpcUser>(listOf(rpcOpsClass.name, rpcAddress.toString(), username, password))
        driverDSL.shutdownManager.registerProcessShutdown(process)
        return doneFuture(process)
    }

    /**
     * Starts a Netty Artemis session connecting to an RPC server.
     *
     * @param rpcAddress The address of the RPC server.
     * @param username The username to authenticate with.
     * @param password The password to authenticate with.
     */
    fun startArtemisSession(
            rpcAddress: NetworkHostAndPort,
            username: String = rpcTestUser.username,
            password: String = rpcTestUser.password
    ): ClientSession {
        val locator = ActiveMQClient.createServerLocatorWithoutHA(createNettyClientTransportConfiguration(rpcAddress))
        val sessionFactory = locator.createSessionFactory()
        val session = sessionFactory.createSession(username, password, false, true, true, false, DEFAULT_ACK_BATCH_SIZE)
        driverDSL.shutdownManager.registerShutdown {
            session.close()
            sessionFactory.close()
            locator.close()
        }

        return session
    }

    fun startRpcBroker(
            serverName: String = "driver-rpc-server-${random63BitValue()}",
            rpcUser: User = rpcTestUser,
            maxFileSize: Int = MAX_MESSAGE_SIZE,
            maxBufferedBytesPerClient: Long = 10L * MAX_MESSAGE_SIZE,
            customPort: NetworkHostAndPort? = null
    ): CordaFuture<RpcBrokerHandle> {
        val hostAndPort = customPort ?: driverDSL.portAllocation.nextHostAndPort()
        addressMustNotBeBound(driverDSL.executorService, hostAndPort)
        return driverDSL.executorService.fork {
            val artemisConfig = createRpcServerArtemisConfig(maxFileSize, maxBufferedBytesPerClient, driverDSL.driverDirectory / serverName, hostAndPort)
            val server = ActiveMQServerImpl(artemisConfig, SingleUserSecurityManager(rpcUser))
            server.start()
            driverDSL.shutdownManager.registerShutdown {
                server.stop()
                addressMustNotBeBound(driverDSL.executorService, hostAndPort)
            }
            RpcBrokerHandle(
                    hostAndPort = hostAndPort,
                    clientTransportConfiguration = createNettyClientTransportConfiguration(hostAndPort),
                    serverControl = server.activeMQServerControl
            )
        }
    }

    fun startInVmRpcBroker(
            rpcUser: User = rpcTestUser,
            maxFileSize: Int = MAX_MESSAGE_SIZE,
            maxBufferedBytesPerClient: Long = 10L * MAX_MESSAGE_SIZE
    ): CordaFuture<RpcBrokerHandle> {
        return driverDSL.executorService.fork {
            val artemisConfig = createInVmRpcServerArtemisConfig(maxFileSize, maxBufferedBytesPerClient)
            val server = EmbeddedActiveMQ()
            server.setConfiguration(artemisConfig)
            server.setSecurityManager(SingleUserSecurityManager(rpcUser))
            server.start()
            driverDSL.shutdownManager.registerShutdown {
                server.activeMQServer.stop()
                server.stop()
            }
            RpcBrokerHandle(
                    hostAndPort = null,
                    clientTransportConfiguration = inVmClientTransportConfiguration,
                    serverControl = server.activeMQServer.activeMQServerControl
            )
        }
    }

    fun <I : RPCOps> startRpcServerWithBrokerRunning(
            rpcUser: User = rpcTestUser,
            nodeLegalName: CordaX500Name = fakeNodeLegalName,
            configuration: RPCServerConfiguration = RPCServerConfiguration.default,
            ops: I,
            brokerHandle: RpcBrokerHandle
    ): RpcServerHandle {
        val locator = ActiveMQClient.createServerLocatorWithoutHA(brokerHandle.clientTransportConfiguration).apply {
            minLargeMessageSize = MAX_MESSAGE_SIZE
            isUseGlobalPools = false
        }
        val rpcSecurityManager = RPCSecurityManagerImpl.fromUserList(users = listOf(InternalUser(rpcUser.username, rpcUser.password, rpcUser.permissions)), id = AuthServiceId("TEST_SECURITY_MANAGER"))
        val rpcServer = RPCServer(
                ops,
                rpcUser.username,
                rpcUser.password,
                locator,
                rpcSecurityManager,
                nodeLegalName,
                configuration
        )
        driverDSL.shutdownManager.registerShutdown {
            rpcServer.close()
            locator.close()
        }
        rpcServer.start(brokerHandle.serverControl)
        return RpcServerHandle(brokerHandle, rpcServer)
    }
}

/**
 * An out-of-process RPC user that connects to an RPC server and issues random RPCs with random arguments.
 */
class RandomRpcUser {

    companion object {
        private inline fun <reified T> HashMap<Class<*>, Generator<*>>.add(generator: Generator<T>) = this.putIfAbsent(T::class.java, generator)
        private val generatorStore = HashMap<Class<*>, Generator<*>>().apply {
            add(Generator.string())
            add(Generator.int())
        }

        data class Call(val method: Method, val call: () -> Any?)

        @JvmStatic
        fun main(args: Array<String>) {
            require(args.size == 4)
            val rpcClass: Class<RPCOps> = uncheckedCast(Class.forName(args[0]))
            val hostAndPort = NetworkHostAndPort.parse(args[1])
            val username = args[2]
            val password = args[3]
            AMQPClientSerializationScheme.initialiseSerialization()
            val handle = RPCClient<RPCOps>(hostAndPort, null, serializationContext = AMQP_RPC_CLIENT_CONTEXT).start(rpcClass, username, password)
            val callGenerators = rpcClass.declaredMethods.map { method ->
                Generator.sequence(method.parameters.map {
                    generatorStore[it.type] ?: throw Exception("No generator for ${it.type}")
                }).map { arguments ->
                    Call(method, { method.invoke(handle.proxy, *arguments.toTypedArray()) })
                }
            }
            val callGenerator = Generator.choice(callGenerators)
            val random = SplittableRandom()

            while (true) {
                val call = callGenerator.generateOrFail(random)
                call.call()
                Thread.sleep(100)
            }
        }
    }
}<|MERGE_RESOLUTION|>--- conflicted
+++ resolved
@@ -113,13 +113,9 @@
         notarySpecs: List<NotarySpec> = emptyList(),
         externalTrace: Trace? = null,
         jmxPolicy: JmxPolicy = JmxPolicy(),
-<<<<<<< HEAD
-        maxTransactionSize: Int = Int.MAX_VALUE,
-        inMemoryDB: Boolean = true,
-=======
         networkParameters: NetworkParameters = testNetworkParameters(),
         notaryCustomOverrides: Map<String, Any?> = emptyMap(),
->>>>>>> ef89a383
+        inMemoryDB: Boolean = true,
         dsl: RPCDriverDSL.() -> A
 ): A {
     return genericDriver(
@@ -137,13 +133,9 @@
                             notarySpecs = notarySpecs,
                             jmxPolicy = jmxPolicy,
                             compatibilityZone = null,
-<<<<<<< HEAD
-                            maxTransactionSize = maxTransactionSize,
+                            networkParameters = networkParameters,
+                            notaryCustomOverrides = notaryCustomOverrides,
                             inMemoryDB = inMemoryDB
-=======
-                            networkParameters = networkParameters,
-                            notaryCustomOverrides = notaryCustomOverrides
->>>>>>> ef89a383
                     ), externalTrace
             ),
             coerce = { it },

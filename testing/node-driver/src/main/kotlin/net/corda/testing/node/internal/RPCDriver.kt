--- conflicted
+++ resolved
@@ -106,11 +106,8 @@
         notarySpecs: List<NotarySpec> = emptyList(),
         externalTrace: Trace? = null,
         jmxPolicy: JmxPolicy = JmxPolicy(),
-<<<<<<< HEAD
+        maxTransactionSize: Int = Int.MAX_VALUE,
         inMemoryDB: Boolean = true,
-=======
-        maxTransactionSize: Int = Int.MAX_VALUE,
->>>>>>> d072f6c2
         dsl: RPCDriverDSL.() -> A
 ): A {
     return genericDriver(
@@ -127,13 +124,9 @@
                             extraCordappPackagesToScan = extraCordappPackagesToScan,
                             notarySpecs = notarySpecs,
                             jmxPolicy = jmxPolicy,
-<<<<<<< HEAD
-                            inMemoryDB = inMemoryDB,
-                            compatibilityZone = null
-=======
                             compatibilityZone = null,
                             maxTransactionSize = maxTransactionSize
->>>>>>> d072f6c2
+                            inMemoryDB = inMemoryDB
                     ), externalTrace
             ),
             coerce = { it },

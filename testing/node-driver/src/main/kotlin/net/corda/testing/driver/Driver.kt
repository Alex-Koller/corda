@file:JvmName("Driver")

package net.corda.testing.driver

import net.corda.core.DoNotImplement
import net.corda.core.concurrent.CordaFuture
import net.corda.core.flows.FlowLogic
import net.corda.core.identity.CordaX500Name
import net.corda.core.identity.Party
import net.corda.core.messaging.CordaRPCOps
import net.corda.core.node.NetworkParameters
import net.corda.core.node.NodeInfo
import net.corda.core.node.ServiceHub
import net.corda.core.utilities.NetworkHostAndPort
import net.corda.core.utilities.getOrThrow
import net.corda.node.internal.Node
import net.corda.testing.common.internal.testNetworkParameters
import net.corda.testing.core.DUMMY_NOTARY_NAME
import net.corda.testing.driver.PortAllocation.Incremental
import net.corda.testing.driver.internal.internalServices
import net.corda.testing.node.NotarySpec
import net.corda.testing.node.User
import net.corda.testing.node.internal.DriverDSLImpl
import net.corda.testing.node.internal.genericDriver
import net.corda.testing.node.internal.getTimestampAsDirectoryName
import net.corda.testing.node.internal.newContext
import rx.Observable
import java.nio.file.Path
import java.nio.file.Paths
import java.util.concurrent.atomic.AtomicInteger

/**
 * Object ecapsulating a notary started automatically by the driver.
 */
data class NotaryHandle(val identity: Party, val validating: Boolean, val nodeHandles: CordaFuture<List<NodeHandle>>)

/**
 * A base interface which represents a node as part of the [driver] dsl, extended by [InProcess] and [OutOfProcess]
 */
@DoNotImplement
interface NodeHandle : AutoCloseable {
    /** Get the [NodeInfo] for this node */
    val nodeInfo: NodeInfo
    /**
     * Interface to the node's RPC system. The first RPC user will be used to login if are any, otherwise a default one
     * will be added and that will be used.
     */
    val rpc: CordaRPCOps
    /** Get the p2p address for this node **/
    val p2pAddress: NetworkHostAndPort
    /** Get the rpc address for this node **/
    val rpcAddress: NetworkHostAndPort
    /** Get the rpc admin address for this node **/
    val rpcAdminAddress: NetworkHostAndPort
    /** Get a [List] of [User]'s for this node **/
    val rpcUsers: List<User>
    /** The location of the node's base directory **/
    val baseDirectory: Path

    /**
     * Stops the referenced node.
     */
    fun stop()
}


/** Interface which represents an out of process node and exposes its process handle. **/
@DoNotImplement
interface OutOfProcess : NodeHandle {
    /** The process in which this node is running **/
    val process: Process
}

/** Interface which represents an in process node and exposes available services. **/
@DoNotImplement
interface InProcess : NodeHandle {
    /** Services which are available to this node **/
    val services: ServiceHub

    /**
     * Register a flow that is initiated by another flow
     */
    fun <T : FlowLogic<*>> registerInitiatedFlow(initiatedFlowClass: Class<T>): Observable<T>

    /**
     * Starts an already constructed flow. Note that you must be on the server thread to call this method.
     * @param context indicates who started the flow, see: [InvocationContext].
     */
    fun <T> startFlow(logic: FlowLogic<T>): CordaFuture<T> = internalServices.startFlow(logic, internalServices.newContext()).getOrThrow().resultFuture
}

/**
 * Class which represents a handle to a webserver process and its [NetworkHostAndPort] for testing purposes.
 *
 * @property listenAddress The [NetworkHostAndPort] for communicating with this webserver.
 * @property process The [Process] in which the websever is running
 * */
@Deprecated("The webserver is for testing purposes only and will be removed soon")
data class WebserverHandle(
        val listenAddress: NetworkHostAndPort,
        val process: Process
)

/**
 * An abstract helper class which is used within the driver to allocate unused ports for testing. Use either
 * the [Incremental] or [RandomFree] concrete implementations.
 */
@DoNotImplement
abstract class PortAllocation {
    /** Get the next available port **/
    abstract fun nextPort(): Int

    /** Get the next available port via [nextPort] and then return a [NetworkHostAndPort] **/
    fun nextHostAndPort() = NetworkHostAndPort("localhost", nextPort())

    /**
     * An implementation of [PortAllocation] which allocates ports sequentially
     */
    class Incremental(startingPort: Int) : PortAllocation() {
        /** The backing [AtomicInteger] used to keep track of the currently allocated port */
        val portCounter = AtomicInteger(startingPort)

        override fun nextPort() = portCounter.andIncrement
    }
}

/**
 * Helper builder for configuring a [Node] from Java.
 *
 * @property providedName Optional name of the node, which will be its legal name in [Party]. Defaults to something
 *     random. Note that this must be unique as the driver uses it as a primary key!
 * @property rpcUsers List of users who are authorised to use the RPC system. Defaults to a single user with
 *     all permissions.
 * @property verifierType The type of transaction verifier to use. See: [VerifierType]
 * @property customOverrides A map of custom node configuration overrides.
 * @property startInSameProcess Determines if the node should be started inside the same process the Driver is running
 *     in. If null the Driver-level value will be used.
 * @property maximumHeapSize The maximum JVM heap size to use for the node.
 */
@Suppress("unused")
data class NodeParameters(
        val providedName: CordaX500Name? = null,
        val rpcUsers: List<User> = emptyList(),
        val verifierType: VerifierType = VerifierType.InMemory,
        val customOverrides: Map<String, Any?> = emptyMap(),
        val startInSameProcess: Boolean? = null,
        val maximumHeapSize: String = "512m",
        val logLevel: String? = null
) {
    constructor(
            providedName: CordaX500Name?,
            rpcUsers: List<User>,
            verifierType: VerifierType,
            customOverrides: Map<String, Any?>,
            startInSameProcess: Boolean?,
            maximumHeapSize: String
    ) : this(
            providedName,
            rpcUsers,
            verifierType,
            customOverrides,
            startInSameProcess,
            maximumHeapSize,
            null)

    fun copy(
            providedName: CordaX500Name?,
            rpcUsers: List<User>,
            verifierType: VerifierType,
            customOverrides: Map<String, Any?>,
            startInSameProcess: Boolean?,
            maximumHeapSize: String
    ) = this.copy(
            providedName,
            rpcUsers,
            verifierType,
            customOverrides,
            startInSameProcess,
            maximumHeapSize,
            null)

    fun withProvidedName(providedName: CordaX500Name?): NodeParameters = copy(providedName = providedName)
    fun withRpcUsers(rpcUsers: List<User>): NodeParameters = copy(rpcUsers = rpcUsers)
    fun withVerifierType(verifierType: VerifierType): NodeParameters = copy(verifierType = verifierType)
    fun withCustomOverrides(customOverrides: Map<String, Any?>): NodeParameters = copy(customOverrides = customOverrides)
    fun withStartInSameProcess(startInSameProcess: Boolean?): NodeParameters = copy(startInSameProcess = startInSameProcess)
    fun withMaximumHeapSize(maximumHeapSize: String): NodeParameters = copy(maximumHeapSize = maximumHeapSize)
    fun withLogLevel(logLevel: String?): NodeParameters = copy(logLevel = logLevel)
}

/**
 * A class containing configuration information for Jolokia JMX, to be used when creating a node via the [driver]
 *
 * @property startJmxHttpServer Indicates whether the spawned nodes should start with a Jolokia JMX agent to enable remote
 * JMX monitoring using HTTP/JSON
 * @property jmxHttpServerPortAllocation The port allocation strategy to use for remote Jolokia/JMX monitoring over HTTP.
 * Defaults to incremental.
 */
data class JmxPolicy(val startJmxHttpServer: Boolean = false,
                     val jmxHttpServerPortAllocation: PortAllocation? =
                             if (startJmxHttpServer) PortAllocation.Incremental(7005) else null)

/**
 * [driver] allows one to start up nodes like this:
 *   driver {
 *     val noService = startNode(providedName = DUMMY_BANK_A.name)
 *     val notary = startNode(providedName = DUMMY_NOTARY.name)
 *
 *     (...)
 *   }
 *
 * Note that [DriverDSL.startNode] does not wait for the node to start up synchronously, but rather returns a [CordaFuture]
 * of the [NodeInfo] that may be waited on, which completes when the new node registered with the network map service or
 * loaded node data from database.
 *
 * @param defaultParameters The default parameters for the driver. Allows the driver to be configured in builder style
 *   when called from Java code.
 * @property dsl The dsl itself.
 * @return The value returned in the [dsl] closure.
 */
fun <A> driver(defaultParameters: DriverParameters = DriverParameters(), dsl: DriverDSL.() -> A): A {
    return genericDriver(
            driverDsl = DriverDSLImpl(
                    portAllocation = defaultParameters.portAllocation,
                    debugPortAllocation = defaultParameters.debugPortAllocation,
                    systemProperties = defaultParameters.systemProperties,
                    driverDirectory = defaultParameters.driverDirectory.toAbsolutePath(),
                    useTestClock = defaultParameters.useTestClock,
                    isDebug = defaultParameters.isDebug,
                    startNodesInProcess = defaultParameters.startNodesInProcess,
                    waitForAllNodesToFinish = defaultParameters.waitForAllNodesToFinish,
                    notarySpecs = defaultParameters.notarySpecs,
                    extraCordappPackagesToScan = defaultParameters.extraCordappPackagesToScan,
                    jmxPolicy = defaultParameters.jmxPolicy,
                    compatibilityZone = null,
<<<<<<< HEAD
                    inMemoryDB = defaultParameters.inMemoryDB,
                    maxTransactionSize = defaultParameters.maxTransactionSize
=======
                    networkParameters = defaultParameters.networkParameters,
                    notaryCustomOverrides = defaultParameters.notaryCustomOverrides
>>>>>>> ef89a383
            ),
            coerce = { it },
            dsl = dsl,
            initialiseSerialization = defaultParameters.initialiseSerialization
    )
}

/**
 * Builder for configuring a [driver].
 *
 * @property isDebug Indicates whether the spawned nodes should start in jdwt debug mode and have debug level logging.
 * @property driverDirectory The base directory node directories go into, defaults to "build/<timestamp>/". The node
 *    directories themselves are "<baseDirectory>/<legalName>/", where legalName defaults to "<randomName>-<messagingPort>"
 *    and may be specified in [DriverDSL.startNode].
 * @property portAllocation The port allocation strategy to use for the messaging and the web server addresses. Defaults
 *    to incremental.
 * @property debugPortAllocation The port allocation strategy to use for jvm debugging. Defaults to incremental.
 * @property systemProperties A Map of extra system properties which will be given to each new node. Defaults to empty.
 * @property useTestClock If true the test clock will be used in Node.
 * @property startNodesInProcess Provides the default behaviour of whether new nodes should start inside this process or
 *     not. Note that this may be overridden in [DriverDSL.startNode].
 * @property waitForAllNodesToFinish If true, the nodes will not shut down automatically after executing the code in the
 *     driver DSL block. It will wait for them to be shut down externally instead.
 * @property notarySpecs The notaries advertised for this network. These nodes will be started automatically and will be
 *     available from [DriverDSL.notaryHandles], and will be added automatically to the network parameters.
 *     Defaults to a simple validating notary.
 * @property extraCordappPackagesToScan A [List] of additional cordapp packages to scan for any cordapp code, e.g.
 *     contract verification code, flows and services. The calling package is automatically added.
 * @property jmxPolicy Used to specify whether to expose JMX metrics via Jolokia HHTP/JSON.
 * @property networkParameters The network parameters to be used by all the nodes. [NetworkParameters.notaries] must be
 *     empty as notaries are defined by [notarySpecs].
 * @property notaryCustomOverrides Extra settings that need to be passed to the notary.
 */
@Suppress("unused")
data class DriverParameters(
        val isDebug: Boolean = false,
        val driverDirectory: Path = Paths.get("build", getTimestampAsDirectoryName()),
        val portAllocation: PortAllocation = PortAllocation.Incremental(10000),
        val debugPortAllocation: PortAllocation = PortAllocation.Incremental(5005),
        val systemProperties: Map<String, String> = emptyMap(),
        val useTestClock: Boolean = false,
        val startNodesInProcess: Boolean = false,
        val waitForAllNodesToFinish: Boolean = false,
        val notarySpecs: List<NotarySpec> = listOf(NotarySpec(DUMMY_NOTARY_NAME)),
        val extraCordappPackagesToScan: List<String> = emptyList(),
        val inMemoryDB: Boolean = true,
        val jmxPolicy: JmxPolicy = JmxPolicy(),
<<<<<<< HEAD
        val maxTransactionSize: Int = Int.MAX_VALUE
) {
    fun setIsDebug(isDebug: Boolean) = copy(isDebug = isDebug)
    fun setDriverDirectory(driverDirectory: Path) = copy(driverDirectory = driverDirectory)
    fun setPortAllocation(portAllocation: PortAllocation) = copy(portAllocation = portAllocation)
    fun setDebugPortAllocation(debugPortAllocation: PortAllocation) = copy(debugPortAllocation = debugPortAllocation)
    fun setSystemProperties(systemProperties: Map<String, String>) = copy(systemProperties = systemProperties)
    fun setUseTestClock(useTestClock: Boolean) = copy(useTestClock = useTestClock)
    fun setInitialiseSerialization(initialiseSerialization: Boolean) = copy(initialiseSerialization = initialiseSerialization)
    fun setStartNodesInProcess(startNodesInProcess: Boolean) = copy(startNodesInProcess = startNodesInProcess)
    fun setWaitForAllNodesToFinish(waitForAllNodesToFinish: Boolean) = copy(waitForAllNodesToFinish = waitForAllNodesToFinish)
    fun setNotarySpecs(notarySpecs: List<NotarySpec>) = copy(notarySpecs = notarySpecs)
    fun setExtraCordappPackagesToScan(extraCordappPackagesToScan: List<String>) = copy(extraCordappPackagesToScan = extraCordappPackagesToScan)
    fun setInMemoryDB(inMemoryDB: Boolean) = copy(inMemoryDB = inMemoryDB)
    fun setJmxPolicy(jmxPolicy: JmxPolicy) = copy(jmxPolicy = jmxPolicy)
=======
        val networkParameters: NetworkParameters = testNetworkParameters(notaries = emptyList()),
        val notaryCustomOverrides: Map<String, Any?> = emptyMap(),
        val initialiseSerialization: Boolean = true
    ) {
    constructor(
            isDebug: Boolean,
            driverDirectory: Path,
            portAllocation: PortAllocation,
            debugPortAllocation: PortAllocation,
            systemProperties: Map<String, String>,
            useTestClock: Boolean,
            startNodesInProcess: Boolean,
            waitForAllNodesToFinish: Boolean,
            notarySpecs: List<NotarySpec>,
            extraCordappPackagesToScan: List<String>,
            jmxPolicy: JmxPolicy,
            networkParameters: NetworkParameters
    ) : this(
            isDebug,
            driverDirectory,
            portAllocation,
            debugPortAllocation,
            systemProperties,
            useTestClock,
            startNodesInProcess,
            waitForAllNodesToFinish,
            notarySpecs,
            extraCordappPackagesToScan,
            jmxPolicy,
            networkParameters,
            emptyMap(),
            true
    )

    constructor(
            isDebug: Boolean,
            driverDirectory: Path,
            portAllocation: PortAllocation,
            debugPortAllocation: PortAllocation,
            systemProperties: Map<String, String>,
            useTestClock: Boolean,
            startNodesInProcess: Boolean,
            waitForAllNodesToFinish: Boolean,
            notarySpecs: List<NotarySpec>,
            extraCordappPackagesToScan: List<String>,
            jmxPolicy: JmxPolicy,
            networkParameters: NetworkParameters,
            initialiseSerialization: Boolean
    ) : this(
            isDebug,
            driverDirectory,
            portAllocation,
            debugPortAllocation,
            systemProperties,
            useTestClock,
            startNodesInProcess,
            waitForAllNodesToFinish,
            notarySpecs,
            extraCordappPackagesToScan,
            jmxPolicy,
            networkParameters,
            emptyMap(),
            initialiseSerialization
    )

    fun withIsDebug(isDebug: Boolean): DriverParameters = copy(isDebug = isDebug)
    fun withDriverDirectory(driverDirectory: Path): DriverParameters = copy(driverDirectory = driverDirectory)
    fun withPortAllocation(portAllocation: PortAllocation): DriverParameters = copy(portAllocation = portAllocation)
    fun withDebugPortAllocation(debugPortAllocation: PortAllocation): DriverParameters = copy(debugPortAllocation = debugPortAllocation)
    fun withSystemProperties(systemProperties: Map<String, String>): DriverParameters = copy(systemProperties = systemProperties)
    fun withUseTestClock(useTestClock: Boolean): DriverParameters = copy(useTestClock = useTestClock)
    fun withInitialiseSerialization(initialiseSerialization: Boolean): DriverParameters = copy(initialiseSerialization = initialiseSerialization)
    fun withStartNodesInProcess(startNodesInProcess: Boolean): DriverParameters = copy(startNodesInProcess = startNodesInProcess)
    fun withWaitForAllNodesToFinish(waitForAllNodesToFinish: Boolean): DriverParameters = copy(waitForAllNodesToFinish = waitForAllNodesToFinish)
    fun withNotarySpecs(notarySpecs: List<NotarySpec>): DriverParameters = copy(notarySpecs = notarySpecs)
    fun withExtraCordappPackagesToScan(extraCordappPackagesToScan: List<String>): DriverParameters = copy(extraCordappPackagesToScan = extraCordappPackagesToScan)
    fun withJmxPolicy(jmxPolicy: JmxPolicy): DriverParameters = copy(jmxPolicy = jmxPolicy)
    fun withNetworkParameters(networkParameters: NetworkParameters): DriverParameters = copy(networkParameters = networkParameters)
    fun withNotaryCustomOverrides(notaryCustomOverrides: Map<String, Any?>): DriverParameters = copy(notaryCustomOverrides = notaryCustomOverrides)

    fun copy(
            isDebug: Boolean,
            driverDirectory: Path,
            portAllocation: PortAllocation,
            debugPortAllocation: PortAllocation,
            systemProperties: Map<String, String>,
            useTestClock: Boolean,
            startNodesInProcess: Boolean,
            waitForAllNodesToFinish: Boolean,
            notarySpecs: List<NotarySpec>,
            extraCordappPackagesToScan: List<String>,
            jmxPolicy: JmxPolicy,
            networkParameters: NetworkParameters
    ) = this.copy(
            isDebug = isDebug,
            driverDirectory = driverDirectory,
            portAllocation = portAllocation,
            debugPortAllocation = debugPortAllocation,
            systemProperties = systemProperties,
            useTestClock = useTestClock,
            startNodesInProcess = startNodesInProcess,
            waitForAllNodesToFinish = waitForAllNodesToFinish,
            notarySpecs = notarySpecs,
            extraCordappPackagesToScan = extraCordappPackagesToScan,
            jmxPolicy = jmxPolicy,
            networkParameters = networkParameters,
            notaryCustomOverrides = emptyMap(),
            initialiseSerialization = true
    )

    fun copy(
            isDebug: Boolean,
            driverDirectory: Path,
            portAllocation: PortAllocation,
            debugPortAllocation: PortAllocation,
            systemProperties: Map<String, String>,
            useTestClock: Boolean,
            startNodesInProcess: Boolean,
            waitForAllNodesToFinish: Boolean,
            notarySpecs: List<NotarySpec>,
            extraCordappPackagesToScan: List<String>,
            jmxPolicy: JmxPolicy,
            networkParameters: NetworkParameters,
            initialiseSerialization: Boolean
    ) = this.copy(
            isDebug = isDebug,
            driverDirectory = driverDirectory,
            portAllocation = portAllocation,
            debugPortAllocation = debugPortAllocation,
            systemProperties = systemProperties,
            useTestClock = useTestClock,
            startNodesInProcess = startNodesInProcess,
            waitForAllNodesToFinish = waitForAllNodesToFinish,
            notarySpecs = notarySpecs,
            extraCordappPackagesToScan = extraCordappPackagesToScan,
            jmxPolicy = jmxPolicy,
            networkParameters = networkParameters,
            notaryCustomOverrides = emptyMap(),
            initialiseSerialization = initialiseSerialization
    )
>>>>>>> ef89a383
}<|MERGE_RESOLUTION|>--- conflicted
+++ resolved
@@ -233,13 +233,9 @@
                     extraCordappPackagesToScan = defaultParameters.extraCordappPackagesToScan,
                     jmxPolicy = defaultParameters.jmxPolicy,
                     compatibilityZone = null,
-<<<<<<< HEAD
-                    inMemoryDB = defaultParameters.inMemoryDB,
-                    maxTransactionSize = defaultParameters.maxTransactionSize
-=======
                     networkParameters = defaultParameters.networkParameters,
                     notaryCustomOverrides = defaultParameters.notaryCustomOverrides
->>>>>>> ef89a383
+                    inMemoryDB = defaultParameters.inMemoryDB
             ),
             coerce = { it },
             dsl = dsl,
@@ -287,23 +283,6 @@
         val extraCordappPackagesToScan: List<String> = emptyList(),
         val inMemoryDB: Boolean = true,
         val jmxPolicy: JmxPolicy = JmxPolicy(),
-<<<<<<< HEAD
-        val maxTransactionSize: Int = Int.MAX_VALUE
-) {
-    fun setIsDebug(isDebug: Boolean) = copy(isDebug = isDebug)
-    fun setDriverDirectory(driverDirectory: Path) = copy(driverDirectory = driverDirectory)
-    fun setPortAllocation(portAllocation: PortAllocation) = copy(portAllocation = portAllocation)
-    fun setDebugPortAllocation(debugPortAllocation: PortAllocation) = copy(debugPortAllocation = debugPortAllocation)
-    fun setSystemProperties(systemProperties: Map<String, String>) = copy(systemProperties = systemProperties)
-    fun setUseTestClock(useTestClock: Boolean) = copy(useTestClock = useTestClock)
-    fun setInitialiseSerialization(initialiseSerialization: Boolean) = copy(initialiseSerialization = initialiseSerialization)
-    fun setStartNodesInProcess(startNodesInProcess: Boolean) = copy(startNodesInProcess = startNodesInProcess)
-    fun setWaitForAllNodesToFinish(waitForAllNodesToFinish: Boolean) = copy(waitForAllNodesToFinish = waitForAllNodesToFinish)
-    fun setNotarySpecs(notarySpecs: List<NotarySpec>) = copy(notarySpecs = notarySpecs)
-    fun setExtraCordappPackagesToScan(extraCordappPackagesToScan: List<String>) = copy(extraCordappPackagesToScan = extraCordappPackagesToScan)
-    fun setInMemoryDB(inMemoryDB: Boolean) = copy(inMemoryDB = inMemoryDB)
-    fun setJmxPolicy(jmxPolicy: JmxPolicy) = copy(jmxPolicy = jmxPolicy)
-=======
         val networkParameters: NetworkParameters = testNetworkParameters(notaries = emptyList()),
         val notaryCustomOverrides: Map<String, Any?> = emptyMap(),
         val initialiseSerialization: Boolean = true
@@ -444,5 +423,4 @@
             notaryCustomOverrides = emptyMap(),
             initialiseSerialization = initialiseSerialization
     )
->>>>>>> ef89a383
 }
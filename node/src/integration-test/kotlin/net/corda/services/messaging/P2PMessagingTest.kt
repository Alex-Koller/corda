--- conflicted
+++ resolved
@@ -23,6 +23,7 @@
 import net.corda.testing.driver.driver
 import net.corda.testing.node.ClusterSpec
 import net.corda.testing.node.NotarySpec
+import org.assertj.core.api.Assertions.`in`
 import org.assertj.core.api.Assertions.assertThat
 import org.junit.Test
 import java.util.*
@@ -43,7 +44,7 @@
         }
     }
 
-    
+
     @Test
     fun `distributed service requests are retried if one of the nodes in the cluster goes down without sending a response`() {
         startDriverWithDistributedService { distributedServiceNodes ->
@@ -109,16 +110,10 @@
         }
     }
 
-<<<<<<< HEAD
-    private fun startDriverWithDistributedService(inMemoryDB: Boolean = true, dsl: DriverDSL.(List<StartedNode<Node>>) -> Unit) {
-        driver(startNodesInProcess = true, notarySpecs = listOf(NotarySpec(DISTRIBUTED_SERVICE_NAME, cluster = ClusterSpec.Raft(clusterSize = 2))), inMemoryDB = inMemoryDB) {
-            dsl(defaultNotaryHandle.nodeHandles.getOrThrow().map { (it as NodeHandle.InProcess).node })
-=======
-
-    private fun startDriverWithDistributedService(dsl: DriverDSL.(List<InProcess>) -> Unit) {
+
+    private fun startDriverWithDistributedService(inMemoryDB: Boolean = true, dsl: DriverDSL.(List<InProcess>) -> Unit) {
         driver(startNodesInProcess = true, notarySpecs = listOf(NotarySpec(DISTRIBUTED_SERVICE_NAME, cluster = ClusterSpec.Raft(clusterSize = 2)))) {
-            dsl(defaultNotaryHandle.nodeHandles.getOrThrow().map { (it as InProcess) })
->>>>>>> a9109e08
+            dsl(defaultNotaryHandle.nodeHandles.getOrThrow().map { (it as InProcess) }, inMemoryDB = `in`())
         }
     }
 
@@ -189,7 +184,7 @@
         }
         assertThat(participatingNodes).containsOnlyElementsOf(participatingServiceNodes.map { it.services.myInfo })
     }
-    
+
     private fun InProcess.respondWith(message: Any) {
         services.networkService.addMessageHandler("test.request") { netMessage, _ ->
             val request = netMessage.data.deserialize<TestRequest>()
